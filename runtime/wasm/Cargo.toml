[package]
name = "template-node-runtime-wasm"
version = "0.9.0"
authors = ["Parity Technologies <admin@parity.io>"]

[lib]
name = "template_node_runtime"
crate-type = ["cdylib"]

[dependencies]
<<<<<<< HEAD
template-node-runtime = { path = "..", default-features = false }
=======
template-node-runtime = { path = "..", default-features = false}
>>>>>>> eb02edf7

[features]
default = []
std = [
<<<<<<< HEAD
	"template-node-runtime/std",
=======
	"template-node-runtime/std"
>>>>>>> eb02edf7
]

[profile.release]
panic = "abort"
lto = true

[workspace]
members = []<|MERGE_RESOLUTION|>--- conflicted
+++ resolved
@@ -8,20 +8,12 @@
 crate-type = ["cdylib"]
 
 [dependencies]
-<<<<<<< HEAD
 template-node-runtime = { path = "..", default-features = false }
-=======
-template-node-runtime = { path = "..", default-features = false}
->>>>>>> eb02edf7
 
 [features]
 default = []
 std = [
-<<<<<<< HEAD
-	"template-node-runtime/std",
-=======
 	"template-node-runtime/std"
->>>>>>> eb02edf7
 ]
 
 [profile.release]
