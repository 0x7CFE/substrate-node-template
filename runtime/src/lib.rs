//! The Substrate Node Template runtime. This can be compiled with `#[no_std]`, ready for Wasm.

#![cfg_attr(not(feature = "std"), no_std)]
#![cfg_attr(not(feature = "std"), feature(alloc))]
// `construct_runtime!` does a lot of recursion and requires us to increase the limit to 256.
#![recursion_limit="256"]

extern crate sr_std as rstd;
extern crate sr_io as runtime_io;
#[macro_use]
extern crate substrate_client as client;
#[macro_use]
extern crate srml_support;
#[macro_use]
extern crate sr_primitives as runtime_primitives;
#[cfg(feature = "std")]
#[macro_use]
extern crate serde_derive;
extern crate substrate_primitives as primitives;
extern crate parity_codec;
#[macro_use]
extern crate parity_codec_derive;
#[macro_use]
extern crate sr_version as version;
extern crate srml_system as system;
extern crate srml_executive as executive;
extern crate srml_consensus as consensus;
extern crate srml_timestamp as timestamp;
extern crate srml_balances as balances;
extern crate srml_sudo as sudo;
extern crate srml_aura as aura;
extern crate srml_indices as indices;
extern crate substrate_consensus_aura_primitives as consensus_aura;

use rstd::prelude::*;
#[cfg(feature = "std")]
use primitives::bytes;
use primitives::{Ed25519AuthorityId, OpaqueMetadata};
use runtime_primitives::{
	ApplyResult, transaction_validity::TransactionValidity, Ed25519Signature, generic,
	traits::{self, BlakeTwo256, Block as BlockT, StaticLookup, Extrinsic},
};
use client::{
	block_builder::api::{CheckInherentsResult, InherentData, self as block_builder_api},
	runtime_api
};
use version::RuntimeVersion;
#[cfg(feature = "std")]
use version::NativeVersion;
use consensus_aura::api as aura_api;

// A few exports that help ease life for downstream crates.
#[cfg(any(feature = "std", test))]
pub use runtime_primitives::BuildStorage;
pub use consensus::Call as ConsensusCall;
pub use timestamp::Call as TimestampCall;
pub use runtime_primitives::{Permill, Perbill};
pub use timestamp::BlockPeriod;
pub use srml_support::{StorageValue, RuntimeMetadata};

/// Alias to Ed25519 pubkey that identifies an account on the chain.
pub type AccountId = primitives::H256;

/// A hash of some data used by the chain.
pub type Hash = primitives::H256;

/// Index of a block number in the chain.
pub type BlockNumber = u64;

/// Index of an account's extrinsic in the chain.
pub type Nonce = u64;

pub mod utxo;

/// Opaque types. These are used by the CLI to instantiate machinery that don't need to know
/// the specifics of the runtime. They can then be made to be agnostic over specific formats
/// of data like extrinsics, allowing for them to continue syncing the network through upgrades
/// to even the core datastructures.
pub mod opaque {
	use super::*;

	/// Opaque, encoded, unchecked extrinsic.
	#[derive(PartialEq, Eq, Clone, Default, Encode, Decode)]
	#[cfg_attr(feature = "std", derive(Serialize, Deserialize, Debug))]
	pub struct UncheckedExtrinsic(#[cfg_attr(feature = "std", serde(with="bytes"))] pub Vec<u8>);
	impl traits::Extrinsic for UncheckedExtrinsic {
		fn is_signed(&self) -> Option<bool> {
			None
		}
	}
	/// Opaque block header type.
	pub type Header = generic::Header<BlockNumber, BlakeTwo256, generic::DigestItem<Hash, Ed25519AuthorityId>>;
	/// Opaque block type.
	pub type Block = generic::Block<Header, UncheckedExtrinsic>;
	/// Opaque block identifier type.
	pub type BlockId = generic::BlockId<Block>;
	/// Opaque session key type.
	pub type SessionKey = Ed25519AuthorityId;
}

/// This runtime version.
pub const VERSION: RuntimeVersion = RuntimeVersion {
<<<<<<< HEAD
	spec_name: create_runtime_str!("utxo-node"),
	impl_name: create_runtime_str!("utxo-node"),
	authoring_version: 1,
	spec_version: 1,
=======
	spec_name: create_runtime_str!("template-node"),
	impl_name: create_runtime_str!("template-node"),
	authoring_version: 3,
	spec_version: 3,
>>>>>>> 15ee9f48
	impl_version: 0,
	apis: RUNTIME_API_VERSIONS,
};

/// The version infromation used to identify this runtime when compiled natively.
#[cfg(feature = "std")]
pub fn native_version() -> NativeVersion {
	NativeVersion {
		runtime_version: VERSION,
		can_author_with: Default::default(),
	}
}

impl system::Trait for Runtime {
	/// The identifier used to distinguish between accounts.
	type AccountId = AccountId;
	/// The lookup mechanism to get account ID from whatever is passed in dispatchers.
	type Lookup = Indices;
	/// The index type for storing how many extrinsics an account has signed.
	type Index = Nonce;
	/// The index type for blocks.
	type BlockNumber = BlockNumber;
	/// The type for hashing blocks and tries.
	type Hash = Hash;
	/// The hashing algorithm used.
	type Hashing = BlakeTwo256;
	/// The header digest type.
	type Digest = generic::Digest<Log>;
	/// The header type.
	type Header = generic::Header<BlockNumber, BlakeTwo256, Log>;
	/// The ubiquitous event type.
	type Event = Event;
	/// The ubiquitous log type.
	type Log = Log;
	/// The ubiquitous origin type.
	type Origin = Origin;
}

impl aura::Trait for Runtime {
	type HandleReport = ();
}

impl consensus::Trait for Runtime {
	/// The identifier we use to refer to authorities.
	type SessionKey = Ed25519AuthorityId;
	// The aura module handles offline-reports internally
	// rather than using an explicit report system.
	type InherentOfflineReport = ();
	/// The ubiquitous log type.
	type Log = Log;
}

impl indices::Trait for Runtime {
	/// The type for recording indexing into the account enumeration. If this ever overflows, there
	/// will be problems!
	type AccountIndex = u32;
	/// Use the standard means of resolving an index hint from an id.
	type ResolveHint = indices::SimpleResolveHint<Self::AccountId, Self::AccountIndex>;
	/// Determine whether an account is dead.
	type IsDeadAccount = Balances;
	/// The uniquitous event type.
	type Event = Event;
}

impl timestamp::Trait for Runtime {
	/// A timestamp: seconds since the unix epoch.
	type Moment = u64;
	type OnTimestampSet = Aura;
}

<<<<<<< HEAD
impl upgrade_key::Trait for Runtime {
=======
impl balances::Trait for Runtime {
	/// The type for recording an account's balance.
	type Balance = u128;
	/// What to do if an account's free balance gets zeroed.
	type OnFreeBalanceZero = ();
	/// What to do if a new account is created.
	type OnNewAccount = Indices;
	/// Restrict whether an account can transfer funds. We don't place any further restrictions.
	type EnsureAccountLiquid = ();
>>>>>>> 15ee9f48
	/// The uniquitous event type.
	type Event = Event;
}

<<<<<<< HEAD
impl utxo::Trait for Runtime {
=======
impl sudo::Trait for Runtime {
	/// The uniquitous event type.
>>>>>>> 15ee9f48
	type Event = Event;
	type Proposal = Call;
}

construct_runtime!(
	pub enum Runtime with Log(InternalLog: DigestItem<Hash, Ed25519AuthorityId>) where
		Block = Block,
		NodeBlock = opaque::Block,
		UncheckedExtrinsic = UncheckedExtrinsic
	{
		System: system::{default, Log(ChangesTrieRoot)},
		Timestamp: timestamp::{Module, Call, Storage, Config<T>, Inherent},
		Consensus: consensus::{Module, Call, Storage, Config<T>, Log(AuthoritiesChange), Inherent},
		Aura: aura::{Module},
<<<<<<< HEAD
		UpgradeKey: upgrade_key,
		Utxo: utxo::{Module, Call, Storage, Config<T>, Event},
=======
		Indices: indices,
		Balances: balances,
		Sudo: sudo,
>>>>>>> 15ee9f48
	}
);

pub struct ChainContext<T>(::rstd::marker::PhantomData<T>);

impl<T> Default for ChainContext<T> {
	fn default() -> Self {
		ChainContext(::rstd::marker::PhantomData)
	}
}

impl<T: system::Trait> runtime_primitives::traits::Lookup for ChainContext<T> {
	type Source = DummyAccountId;
	type Target = AccountId;
	fn lookup(&self, a: Self::Source) -> rstd::result::Result<Self::Target, &'static str> {
		// Ok(a)
		// unimplemented!()
		Err("unimplemented")
	}
}

impl<T: system::Trait> runtime_primitives::traits::CurrentHeight for ChainContext<T> {
	type BlockNumber = T::BlockNumber;
	fn current_height(&self) -> Self::BlockNumber {
		<system::Module<T>>::block_number()
	}
}

impl<T: system::Trait> runtime_primitives::traits::BlockNumberToHash for ChainContext<T> {
	type BlockNumber = T::BlockNumber;
	type Hash = T::Hash;
	fn block_number_to_hash(&self, n: Self::BlockNumber) -> Option<Self::Hash> {
		Some(<system::Module<T>>::block_hash(n))
	}
}

// #[cfg_attr(feature = "std", derive(Serialize, Deserialize, Debug, Hash))]
// #[derive(Ord, PartialOrd, PartialEq, Eq, Clone, Default, Encode, Decode)]
// pub struct DummySignature;

// impl runtime_primitives::traits::Verify for DummySignature {
// 	/// Type of the signer.
// 	type Signer = AccountId;

// 	/// Verify a signature. Return `true` if signature is valid for the value.
// 	fn verify<L: runtime_primitives::traits::Lazy<[u8]>>(
// 		&self,
// 		_msg: L,
// 		_signer: &Self::Signer,
// 	) -> bool {
// 		false
// 	}
// }

/// Alias to Ed25519 pubkey that identifies an account on the chain.
#[cfg_attr(feature = "std", derive(Serialize, Deserialize, Debug, Hash))]
#[derive(Ord, PartialOrd, PartialEq, Eq, Clone, Default, Encode, Decode)]
pub struct DummyAccountId;

#[cfg(feature = "std")]
impl std::fmt::Display for DummyAccountId {
	fn fmt(&self, f: &mut std::fmt::Formatter) -> rstd::fmt::Result {
		write!(f, "DummyAccountId")
	}
}

/// The type used as a helper for interpreting the sender of transactions.
<<<<<<< HEAD
type Context = ChainContext<Runtime>;
/// The address format for describing accounts.
type Address = DummyAccountId;
=======
type Context = system::ChainContext<Runtime>;
/// The address format for describing accounts.
type Address = <Indices as StaticLookup>::Source;
>>>>>>> 15ee9f48
/// Block header type as expected by this runtime.
pub type Header = generic::Header<BlockNumber, BlakeTwo256, Log>;
/// Block type as expected by this runtime.
pub type Block = generic::Block<Header, UncheckedExtrinsic>;
/// BlockId type as expected by this runtime.
pub type BlockId = generic::BlockId<Block>;
/// Unchecked extrinsic type as expected by this runtime.
pub type UncheckedExtrinsic = generic::UncheckedMortalCompactExtrinsic<Address, Nonce, Call, Ed25519Signature>;
/// Extrinsic type that has already been checked.
pub type CheckedExtrinsic = generic::CheckedExtrinsic<AccountId, Nonce, Call>;
/// Executive: handles dispatch to the various modules.
pub type Executive = executive::Executive<Runtime, Block, Context, (), AllModules>;

// Implement our runtime API endpoints. This is just a bunch of proxying.
impl_runtime_apis! {
	impl runtime_api::Core<Block> for Runtime {
		fn version() -> RuntimeVersion {
			VERSION
		}

		fn authorities() -> Vec<Ed25519AuthorityId> {
			Consensus::authorities()
		}

		fn execute_block(block: Block) {
			Executive::execute_block(block)
		}

		fn initialise_block(header: &<Block as BlockT>::Header) {
			Executive::initialise_block(header)
		}
	}

	impl runtime_api::Metadata<Block> for Runtime {
		fn metadata() -> OpaqueMetadata {
			Runtime::metadata().into()
		}
	}

	impl block_builder_api::BlockBuilder<Block> for Runtime {
		fn apply_extrinsic(extrinsic: <Block as BlockT>::Extrinsic) -> ApplyResult {
			Executive::apply_extrinsic(extrinsic)
		}

		fn finalise_block() -> <Block as BlockT>::Header {
			Executive::finalise_block()
		}

		fn inherent_extrinsics(data: InherentData) -> Vec<<Block as BlockT>::Extrinsic> {
			data.create_extrinsics()
		}

		fn check_inherents(block: Block, data: InherentData) -> CheckInherentsResult {
			data.check_extrinsics(&block)
		}

		fn random_seed() -> <Block as BlockT>::Hash {
			System::random_seed()
		}
	}

	impl runtime_api::TaggedTransactionQueue<Block> for Runtime {
		fn validate_transaction(tx: <Block as BlockT>::Extrinsic) -> TransactionValidity {
			use srml_support::IsSubType;
			use runtime_primitives::{
				traits::Hash,
				transaction_validity::{TransactionLongevity, TransactionPriority, TransactionValidity},
			};

			// Extrinsics representing UTXO transaction need some special handling
			if let Some(&utxo::Call::execute(ref transaction)) = IsSubType::<utxo::Module<Runtime>>::is_aux_sub_type(&tx.function) {
				// List of tags to require
				let requires;

				// Transaction priority to assign
				let priority;

				match <utxo::Module<Runtime>>::check_transaction(&transaction) {
					// Verification failed
					Err(e) => {
						runtime_io::print(e);
						return TransactionValidity::Invalid;
					}

					// Transaction was fully verified and is valid
					Ok(utxo::CheckInfo::Totals { input, output }) => {
						// All input UTXOs were found, so we consider input conditions to be met
						requires = Vec::new();

						// Priority is based on a transaction fee that is equal to the leftover value
						let max_priority = utxo::Value::from(TransactionPriority::max_value());
						priority = max_priority.min(input - output) as TransactionPriority;
					}

					// All checks passed except that some of inputs are missing
					Ok(utxo::CheckInfo::MissingInputs(missing)) => {
						// Since some referred UTXOs were not found in the storage yet,
						// we tag current transaction as requiring those particular UTXOs
						requires = missing
							.iter()
							.map(|hash| hash.as_fixed_bytes().to_vec())
							.collect();

						// Transaction could not be validated at this point,
						// so we have no sane way to calculate the priority
						priority = 0;
					}
				}

				// Output tags that this transaction provides
				let provides = transaction.outputs
					.iter()
					.map(|output| BlakeTwo256::hash_of(output).as_fixed_bytes().to_vec())
					.collect();

				return TransactionValidity::Valid {
					requires,
					provides,
					priority,
					longevity: TransactionLongevity::max_value(),
				};
			}

			// Fall back to default logic for other extrinsics
			Executive::validate_transaction(tx)
		}
	}

	impl aura_api::AuraApi<Block> for Runtime {
		fn slot_duration() -> u64 {
			Aura::slot_duration()
		}
	}
}<|MERGE_RESOLUTION|>--- conflicted
+++ resolved
@@ -100,17 +100,10 @@
 
 /// This runtime version.
 pub const VERSION: RuntimeVersion = RuntimeVersion {
-<<<<<<< HEAD
 	spec_name: create_runtime_str!("utxo-node"),
 	impl_name: create_runtime_str!("utxo-node"),
-	authoring_version: 1,
-	spec_version: 1,
-=======
-	spec_name: create_runtime_str!("template-node"),
-	impl_name: create_runtime_str!("template-node"),
 	authoring_version: 3,
 	spec_version: 3,
->>>>>>> 15ee9f48
 	impl_version: 0,
 	apis: RUNTIME_API_VERSIONS,
 };
@@ -170,7 +163,7 @@
 	/// Use the standard means of resolving an index hint from an id.
 	type ResolveHint = indices::SimpleResolveHint<Self::AccountId, Self::AccountIndex>;
 	/// Determine whether an account is dead.
-	type IsDeadAccount = Balances;
+	type IsDeadAccount = ();
 	/// The uniquitous event type.
 	type Event = Event;
 }
@@ -181,29 +174,13 @@
 	type OnTimestampSet = Aura;
 }
 
-<<<<<<< HEAD
-impl upgrade_key::Trait for Runtime {
-=======
-impl balances::Trait for Runtime {
-	/// The type for recording an account's balance.
-	type Balance = u128;
-	/// What to do if an account's free balance gets zeroed.
-	type OnFreeBalanceZero = ();
-	/// What to do if a new account is created.
-	type OnNewAccount = Indices;
-	/// Restrict whether an account can transfer funds. We don't place any further restrictions.
-	type EnsureAccountLiquid = ();
->>>>>>> 15ee9f48
+impl utxo::Trait for Runtime {
 	/// The uniquitous event type.
 	type Event = Event;
 }
 
-<<<<<<< HEAD
-impl utxo::Trait for Runtime {
-=======
 impl sudo::Trait for Runtime {
 	/// The uniquitous event type.
->>>>>>> 15ee9f48
 	type Event = Event;
 	type Proposal = Call;
 }
@@ -218,14 +195,9 @@
 		Timestamp: timestamp::{Module, Call, Storage, Config<T>, Inherent},
 		Consensus: consensus::{Module, Call, Storage, Config<T>, Log(AuthoritiesChange), Inherent},
 		Aura: aura::{Module},
-<<<<<<< HEAD
-		UpgradeKey: upgrade_key,
+		Indices: indices,
+		Sudo: sudo,
 		Utxo: utxo::{Module, Call, Storage, Config<T>, Event},
-=======
-		Indices: indices,
-		Balances: balances,
-		Sudo: sudo,
->>>>>>> 15ee9f48
 	}
 );
 
@@ -293,15 +265,9 @@
 }
 
 /// The type used as a helper for interpreting the sender of transactions.
-<<<<<<< HEAD
-type Context = ChainContext<Runtime>;
+type Context = ChainContext<Runtime>; // system::ChainContext<Runtime>;
 /// The address format for describing accounts.
-type Address = DummyAccountId;
-=======
-type Context = system::ChainContext<Runtime>;
-/// The address format for describing accounts.
-type Address = <Indices as StaticLookup>::Source;
->>>>>>> 15ee9f48
+type Address = DummyAccountId; // <Indices as StaticLookup>::Source;
 /// Block header type as expected by this runtime.
 pub type Header = generic::Header<BlockNumber, BlakeTwo256, Log>;
 /// Block type as expected by this runtime.
